/*
 * Licensed to Elasticsearch under one or more contributor
 * license agreements. See the NOTICE file distributed with
 * this work for additional information regarding copyright
 * ownership. Elasticsearch licenses this file to you under
 * the Apache License, Version 2.0 (the "License"); you may
 * not use this file except in compliance with the License.
 * You may obtain a copy of the License at
 *
 *    http://www.apache.org/licenses/LICENSE-2.0
 *
 * Unless required by applicable law or agreed to in writing,
 * software distributed under the License is distributed on an
 * "AS IS" BASIS, WITHOUT WARRANTIES OR CONDITIONS OF ANY
 * KIND, either express or implied.  See the License for the
 * specific language governing permissions and limitations
 * under the License.
 */
package org.elasticsearch.search.suggest.phrase;


import org.apache.lucene.index.IndexReader;
import org.apache.lucene.index.Terms;
import org.apache.lucene.util.BytesRef;
import org.elasticsearch.common.ParseField;
import org.elasticsearch.common.ParseFieldMatcher;
import org.elasticsearch.common.ParsingException;
import org.elasticsearch.common.io.stream.NamedWriteable;
import org.elasticsearch.common.io.stream.StreamInput;
import org.elasticsearch.common.io.stream.StreamOutput;
import org.elasticsearch.common.io.stream.Writeable;
import org.elasticsearch.common.xcontent.ToXContent;
import org.elasticsearch.common.xcontent.XContentBuilder;
import org.elasticsearch.common.xcontent.XContentParser;
import org.elasticsearch.common.xcontent.XContentParser.Token;
import org.elasticsearch.index.query.QueryParseContext;
import org.elasticsearch.script.Template;
import org.elasticsearch.search.suggest.SuggestionBuilder;
import org.elasticsearch.search.suggest.phrase.WordScorer.WordScorerFactory;

import java.io.IOException;
import java.util.ArrayList;
import java.util.HashMap;
import java.util.List;
import java.util.Map;
import java.util.Map.Entry;
import java.util.Objects;
import java.util.Set;

/**
 * Defines the actual suggest command for phrase suggestions ( <tt>phrase</tt>).
 */
public final class PhraseSuggestionBuilder extends SuggestionBuilder<PhraseSuggestionBuilder> {

    private static final String SUGGESTION_NAME = "phrase";

    public static final PhraseSuggestionBuilder PROTOTYPE = new PhraseSuggestionBuilder("_na_");

    protected static final ParseField MAXERRORS_FIELD = new ParseField("max_errors");
    protected static final ParseField RWE_LIKELIHOOD_FIELD = new ParseField("real_word_error_likelihood");
    protected static final ParseField SEPARATOR_FIELD = new ParseField("separator");
    protected static final ParseField CONFIDENCE_FIELD = new ParseField("confidence");
    protected static final ParseField GENERATORS_FIELD = new ParseField("shard_size");
    protected static final ParseField GRAMSIZE_FIELD = new ParseField("gram_size");
    protected static final ParseField SMOOTHING_MODEL_FIELD = new ParseField("smoothing");
    protected static final ParseField FORCE_UNIGRAM_FIELD = new ParseField("force_unigrams");
    protected static final ParseField TOKEN_LIMIT_FIELD = new ParseField("token_limit");
    protected static final ParseField HIGHLIGHT_FIELD = new ParseField("highlight");
    protected static final ParseField PRE_TAG_FIELD = new ParseField("pre_tag");
    protected static final ParseField POST_TAG_FIELD = new ParseField("post_tag");
    protected static final ParseField COLLATE_FIELD = new ParseField("collate");
    protected static final ParseField COLLATE_QUERY_FIELD = new ParseField("query");
    protected static final ParseField COLLATE_QUERY_PARAMS = new ParseField("params");
    protected static final ParseField COLLATE_QUERY_PRUNE = new ParseField("prune");

    private float maxErrors = PhraseSuggestionContext.DEFAULT_MAX_ERRORS;
    private String separator = PhraseSuggestionContext.DEFAULT_SEPARATOR;
    private float realWordErrorLikelihood = PhraseSuggestionContext.DEFAULT_RWE_ERRORLIKELIHOOD;
    private float confidence = PhraseSuggestionContext.DEFAULT_CONFIDENCE;
    // gramSize needs to be optional although there is a default, if unset parser try to detect and use shingle size
    private Integer gramSize;
    private boolean forceUnigrams = PhraseSuggestionContext.DEFAULT_REQUIRE_UNIGRAM;
    private int tokenLimit = NoisyChannelSpellChecker.DEFAULT_TOKEN_LIMIT;
    private String preTag;
    private String postTag;
    private Template collateQuery;
    private Map<String, Object> collateParams;
    private boolean collatePrune = PhraseSuggestionContext.DEFAULT_COLLATE_PRUNE;
    private SmoothingModel model;
    private final Map<String, List<CandidateGenerator>> generators = new HashMap<>();

    public PhraseSuggestionBuilder(String name) {
        super(name);
    }

    /**
     * Sets the gram size for the n-gram model used for this suggester. The
     * default value is <tt>1</tt> corresponding to <tt>unigrams</tt>. Use
     * <tt>2</tt> for <tt>bigrams</tt> and <tt>3</tt> for <tt>trigrams</tt>.
     */
    public PhraseSuggestionBuilder gramSize(int gramSize) {
        if (gramSize < 1) {
            throw new IllegalArgumentException("gramSize must be >= 1");
        }
        this.gramSize = gramSize;
        return this;
    }

    /**
     * get the {@link #gramSize(int)} parameter
     */
    public Integer gramSize() {
        return this.gramSize;
    }

    /**
     * Sets the maximum percentage of the terms that at most considered to be
     * misspellings in order to form a correction. This method accepts a float
     * value in the range [0..1) as a fraction of the actual query terms a
     * number <tt>&gt;=1</tt> as an absolut number of query terms.
     *
     * The default is set to <tt>1.0</tt> which corresponds to that only
     * corrections with at most 1 missspelled term are returned.
     */
    public PhraseSuggestionBuilder maxErrors(float maxErrors) {
        if (maxErrors <= 0.0) {
            throw new IllegalArgumentException("max_error must be > 0.0");
        }
        this.maxErrors = maxErrors;
        return this;
    }

    /**
     * get the maxErrors setting
     */
    public Float maxErrors() {
        return this.maxErrors;
    }

    /**
     * Sets the separator that is used to separate terms in the bigram field. If
     * not set the whitespace character is used as a separator.
     */
    public PhraseSuggestionBuilder separator(String separator) {
        Objects.requireNonNull(separator, "separator cannot be set to null");
        this.separator = separator;
        return this;
    }

    /**
     * get the separator that is used to separate terms in the bigram field.
     */
    public String separator() {
        return this.separator;
    }

    /**
     * Sets the likelihood of a term being a misspelled even if the term exists
     * in the dictionary. The default it <tt>0.95</tt> corresponding to 5% or
     * the real words are misspelled.
     */
    public PhraseSuggestionBuilder realWordErrorLikelihood(float realWordErrorLikelihood) {
        if (realWordErrorLikelihood <= 0.0) {
            throw new IllegalArgumentException("real_word_error_likelihood must be > 0.0");
        }
        this.realWordErrorLikelihood = realWordErrorLikelihood;
        return this;
    }

    /**
     * get the {@link #realWordErrorLikelihood(float)} parameter
     */
    public Float realWordErrorLikelihood() {
        return this.realWordErrorLikelihood;
    }

    /**
     * Sets the confidence level for this suggester. The confidence level
     * defines a factor applied to the input phrases score which is used as a
     * threshold for other suggest candidates. Only candidates that score higher
     * than the threshold will be included in the result. For instance a
     * confidence level of <tt>1.0</tt> will only return suggestions that score
     * higher than the input phrase. If set to <tt>0.0</tt> the top N candidates
     * are returned. The default is <tt>1.0</tt>
     */
    public PhraseSuggestionBuilder confidence(float confidence) {
        if (confidence < 0.0) {
            throw new IllegalArgumentException("confidence must be >= 0.0");
        }
        this.confidence = confidence;
        return this;
    }

    /**
     * get the {@link #confidence()} parameter
     */
    public Float confidence() {
        return this.confidence;
    }

    /**
     * Adds a {@link CandidateGenerator} to this suggester. The
     * {@link CandidateGenerator} is used to draw candidates for each individual
     * phrase term before the candidates are scored.
     */
    public PhraseSuggestionBuilder addCandidateGenerator(CandidateGenerator generator) {
        List<CandidateGenerator> list = this.generators.get(generator.getType());
        if (list == null) {
            list = new ArrayList<>();
            this.generators.put(generator.getType(), list);
        }
        list.add(generator);
        return this;
    }

    /**
     * Clear the candidate generators.
     */
    public PhraseSuggestionBuilder clearCandidateGenerators() {
        this.generators.clear();
        return this;
    }

    /**
     * If set to <code>true</code> the phrase suggester will fail if the analyzer only
     * produces ngrams. the default it <code>true</code>.
     */
    public PhraseSuggestionBuilder forceUnigrams(boolean forceUnigrams) {
        this.forceUnigrams = forceUnigrams;
        return this;
    }

    /**
     * get the setting for {@link #forceUnigrams()}
     */
    public Boolean forceUnigrams() {
        return this.forceUnigrams;
    }

    /**
     * Sets an explicit smoothing model used for this suggester. The default is
     * {@link PhraseSuggestionBuilder.StupidBackoff}.
     */
    public PhraseSuggestionBuilder smoothingModel(SmoothingModel model) {
        this.model = model;
        return this;
    }

    /**
     * Gets the {@link SmoothingModel}
     */
    public SmoothingModel smoothingModel() {
        return this.model;
    }

    public PhraseSuggestionBuilder tokenLimit(int tokenLimit) {
        this.tokenLimit = tokenLimit;
        return this;
    }

    /**
     * get the {@link #tokenLimit(int)} parameter
     */
    public Integer tokenLimit() {
        return this.tokenLimit;
    }

    /**
     * Setup highlighting for suggestions.  If this is called a highlight field
     * is returned with suggestions wrapping changed tokens with preTag and postTag.
     */
    public PhraseSuggestionBuilder highlight(String preTag, String postTag) {
        if ((preTag == null) != (postTag == null)) {
            throw new IllegalArgumentException("Pre and post tag must both be null or both not be null.");
        }
        this.preTag = preTag;
        this.postTag = postTag;
        return this;
    }

    /**
     * get the pre-tag for the highlighter set with {@link #highlight(String, String)}
     */
    public String preTag() {
        return this.preTag;
    }

    /**
     * get the post-tag for the highlighter set with {@link #highlight(String, String)}
     */
    public String postTag() {
        return this.postTag;
    }

    /**
     * Sets a query used for filtering out suggested phrases (collation).
     */
    public PhraseSuggestionBuilder collateQuery(String collateQuery) {
        this.collateQuery = new Template(collateQuery);
        return this;
    }

    /**
     * Sets a query used for filtering out suggested phrases (collation).
     */
    public PhraseSuggestionBuilder collateQuery(Template collateQueryTemplate) {
        this.collateQuery = collateQueryTemplate;
        return this;
    }

    /**
     * gets the query used for filtering out suggested phrases (collation).
     */
    public Template collateQuery() {
        return this.collateQuery;
    }

    /**
     * Sets additional params for collate script
     */
    public PhraseSuggestionBuilder collateParams(Map<String, Object> collateParams) {
        this.collateParams = collateParams;
        return this;
    }

    /**
     * gets additional params for collate script
     */
    public Map<String, Object> collateParams() {
        return this.collateParams;
    }

    /**
     * Sets whether to prune suggestions after collation
     */
    public PhraseSuggestionBuilder collatePrune(boolean collatePrune) {
        this.collatePrune = collatePrune;
        return this;
    }

    /**
     * Gets whether to prune suggestions after collation
     */
    public Boolean collatePrune() {
        return this.collatePrune;
    }

    @Override
    public XContentBuilder innerToXContent(XContentBuilder builder, Params params) throws IOException {
        builder.field(RWE_LIKELIHOOD_FIELD.getPreferredName(), realWordErrorLikelihood);
        builder.field(CONFIDENCE_FIELD.getPreferredName(), confidence);
        builder.field(SEPARATOR_FIELD.getPreferredName(), separator);
        builder.field(MAXERRORS_FIELD.getPreferredName(), maxErrors);
        if (gramSize != null) {
            builder.field(GRAMSIZE_FIELD.getPreferredName(), gramSize);
        }
        builder.field(FORCE_UNIGRAM_FIELD.getPreferredName(), forceUnigrams);
        builder.field(TOKEN_LIMIT_FIELD.getPreferredName(), tokenLimit);
        if (!generators.isEmpty()) {
            Set<Entry<String, List<CandidateGenerator>>> entrySet = generators.entrySet();
            for (Entry<String, List<CandidateGenerator>> entry : entrySet) {
                builder.startArray(entry.getKey());
                for (CandidateGenerator generator : entry.getValue()) {
                    generator.toXContent(builder, params);
                }
                builder.endArray();
            }
        }
        if (model != null) {
            builder.startObject(SMOOTHING_MODEL_FIELD.getPreferredName());
            model.toXContent(builder, params);
            builder.endObject();
        }
        if (preTag != null) {
            builder.startObject(HIGHLIGHT_FIELD.getPreferredName());
            builder.field(PRE_TAG_FIELD.getPreferredName(), preTag);
            builder.field(POST_TAG_FIELD.getPreferredName(), postTag);
            builder.endObject();
        }
        if (collateQuery != null) {
            builder.startObject(COLLATE_FIELD.getPreferredName());
            builder.field(COLLATE_QUERY_FIELD.getPreferredName(), collateQuery);
            if (collateParams != null) {
                builder.field(COLLATE_QUERY_PARAMS.getPreferredName(), collateParams);
            }
            builder.field(COLLATE_QUERY_PRUNE.getPreferredName(), collatePrune);
            builder.endObject();
        }
        return builder;
    }

    /**
     * Creates a new {@link DirectCandidateGeneratorBuilder}
     *
     * @param field
     *            the field this candidate generator operates on.
     */
    public static DirectCandidateGeneratorBuilder candidateGenerator(String field) {
        return new DirectCandidateGeneratorBuilder(field);
    }

    /**
     * A "stupid-backoff" smoothing model simialr to <a
     * href="http://en.wikipedia.org/wiki/Katz's_back-off_model"> Katz's
     * Backoff</a>. This model is used as the default if no model is configured.
     * <p>
     * See <a
     * href="http://en.wikipedia.org/wiki/N-gram#Smoothing_techniques">N-Gram
     * Smoothing</a> for details.
     * </p>
     */
    public static final class StupidBackoff extends SmoothingModel {
        /**
         * Default discount parameter for {@link StupidBackoff} smoothing
         */
        public static final double DEFAULT_BACKOFF_DISCOUNT = 0.4;
        public static final StupidBackoff PROTOTYPE = new StupidBackoff(DEFAULT_BACKOFF_DISCOUNT);
        private double discount = DEFAULT_BACKOFF_DISCOUNT;
        private static final String NAME = "stupid_backoff";
        private static final ParseField DISCOUNT_FIELD = new ParseField("discount");
        private static final ParseField PARSE_FIELD = new ParseField(NAME);

        /**
         * Creates a Stupid-Backoff smoothing model.
         *
         * @param discount
         *            the discount given to lower order ngrams if the higher order ngram doesn't exits
         */
        public StupidBackoff(double discount) {
            this.discount = discount;
        }

        /**
         * @return the discount parameter of the model
         */
        public double getDiscount() {
            return this.discount;
        }

        @Override
        protected XContentBuilder innerToXContent(XContentBuilder builder, Params params) throws IOException {
            builder.field(DISCOUNT_FIELD.getPreferredName(), discount);
            return builder;
        }

        @Override
        public String getWriteableName() {
            return NAME;
        }

        @Override
        public void writeTo(StreamOutput out) throws IOException {
            out.writeDouble(discount);
        }

        @Override
        public StupidBackoff readFrom(StreamInput in) throws IOException {
            return new StupidBackoff(in.readDouble());
        }

        @Override
        protected boolean doEquals(SmoothingModel other) {
            StupidBackoff otherModel = (StupidBackoff) other;
            return Objects.equals(discount, otherModel.discount);
        }

        @Override
        protected final int doHashCode() {
            return Objects.hash(discount);
        }

        @Override
        public SmoothingModel innerFromXContent(QueryParseContext parseContext) throws IOException {
            XContentParser parser = parseContext.parser();
            XContentParser.Token token;
            String fieldName = null;
            double discount = DEFAULT_BACKOFF_DISCOUNT;
            while ((token = parser.nextToken()) != Token.END_OBJECT) {
                if (token == XContentParser.Token.FIELD_NAME) {
                    fieldName = parser.currentName();
                }
                if (token.isValue() && parseContext.parseFieldMatcher().match(fieldName, DISCOUNT_FIELD)) {
                    discount = parser.doubleValue();
                }
            }
            return new StupidBackoff(discount);
        }

        @Override
        public WordScorerFactory buildWordScorerFactory() {
            return (IndexReader reader, Terms terms, String field, double realWordLikelyhood, BytesRef separator)
                    -> new StupidBackoffScorer(reader, terms, field, realWordLikelyhood, separator, discount);
        }
    }

    /**
     * An <a href="http://en.wikipedia.org/wiki/Additive_smoothing">additive
     * smoothing</a> model.
     * <p>
     * See <a
     * href="http://en.wikipedia.org/wiki/N-gram#Smoothing_techniques">N-Gram
     * Smoothing</a> for details.
     * </p>
     */
    public static final class Laplace extends SmoothingModel {
        private double alpha = DEFAULT_LAPLACE_ALPHA;
        private static final String NAME = "laplace";
        private static final ParseField ALPHA_FIELD = new ParseField("alpha");
        private static final ParseField PARSE_FIELD = new ParseField(NAME);
        /**
         * Default alpha parameter for laplace smoothing
         */
        public static final double DEFAULT_LAPLACE_ALPHA = 0.5;
        public static final Laplace PROTOTYPE = new Laplace(DEFAULT_LAPLACE_ALPHA);

        /**
         * Creates a Laplace smoothing model.
         *
         */
        public Laplace(double alpha) {
            this.alpha = alpha;
        }

        /**
         * @return the laplace model alpha parameter
         */
        public double getAlpha() {
            return this.alpha;
        }

        @Override
        protected XContentBuilder innerToXContent(XContentBuilder builder, Params params) throws IOException {
            builder.field(ALPHA_FIELD.getPreferredName(), alpha);
            return builder;
        }

        @Override
        public String getWriteableName() {
            return NAME;
        }

        @Override
        public void writeTo(StreamOutput out) throws IOException {
            out.writeDouble(alpha);
        }

        @Override
        public SmoothingModel readFrom(StreamInput in) throws IOException {
            return new Laplace(in.readDouble());
        }

        @Override
        protected boolean doEquals(SmoothingModel other) {
            Laplace otherModel = (Laplace) other;
            return Objects.equals(alpha, otherModel.alpha);
        }

        @Override
        protected final int doHashCode() {
            return Objects.hash(alpha);
        }

        @Override
        public SmoothingModel innerFromXContent(QueryParseContext parseContext) throws IOException {
            XContentParser parser = parseContext.parser();
            XContentParser.Token token;
            String fieldName = null;
            double alpha = DEFAULT_LAPLACE_ALPHA;
            while ((token = parser.nextToken()) != Token.END_OBJECT) {
                if (token == XContentParser.Token.FIELD_NAME) {
                    fieldName = parser.currentName();
                }
                if (token.isValue() && parseContext.parseFieldMatcher().match(fieldName, ALPHA_FIELD)) {
                    alpha = parser.doubleValue();
                }
            }
            return new Laplace(alpha);
        }

        @Override
        public WordScorerFactory buildWordScorerFactory() {
            return (IndexReader reader, Terms terms, String field, double realWordLikelyhood, BytesRef separator)
                    -> new LaplaceScorer(reader, terms,  field, realWordLikelyhood, separator, alpha);
        }
    }


    public static abstract class SmoothingModel implements NamedWriteable<SmoothingModel>, ToXContent {

        @Override
        public XContentBuilder toXContent(XContentBuilder builder, Params params) throws IOException {
            builder.startObject(getWriteableName());
            innerToXContent(builder,params);
            builder.endObject();
            return builder;
        }

        @Override
        public final boolean equals(Object obj) {
            if (this == obj) {
                return true;
            }
            if (obj == null || getClass() != obj.getClass()) {
                return false;
            }
            SmoothingModel other = (SmoothingModel) obj;
            return doEquals(other);
        }

<<<<<<< HEAD
        public static SmoothingModel fromXContent(QueryParseContext parseContext) throws IOException {
            XContentParser parser = parseContext.parser();
            ParseFieldMatcher parseFieldMatcher = parseContext.parseFieldMatcher();
            XContentParser.Token token;
            String fieldName = null;
            SmoothingModel model = null;
            while ((token = parser.nextToken()) != XContentParser.Token.END_OBJECT) {
                if (token == XContentParser.Token.FIELD_NAME) {
                    fieldName = parser.currentName();
                } else if (token == XContentParser.Token.START_OBJECT) {
                    if (parseFieldMatcher.match(fieldName, LinearInterpolation.PARSE_FIELD)) {
                        model = LinearInterpolation.PROTOTYPE.innerFromXContent(parseContext);
                    } else if (parseFieldMatcher.match(fieldName, Laplace.PARSE_FIELD)) {
                        model = Laplace.PROTOTYPE.innerFromXContent(parseContext);
                    } else if (parseFieldMatcher.match(fieldName, StupidBackoff.PARSE_FIELD)) {
                        model = StupidBackoff.PROTOTYPE.innerFromXContent(parseContext);
                    } else {
                        throw new IllegalArgumentException("suggester[phrase] doesn't support object field [" + fieldName + "]");
                    }
                } else {
                    throw new ParsingException(parser.getTokenLocation(),
                            "[smoothing] unknown token [" + token + "] after [" + fieldName + "]");
                }
            }
            return model;
        }

        public abstract SmoothingModel innerFromXContent(QueryParseContext parseContext) throws IOException;
=======
        @Override
        public final int hashCode() {
            /*
             * Override hashCode here and forward to an abstract method to force extensions of this class to override hashCode in the same
             * way that we force them to override equals. This also prevents false positives in CheckStyle's EqualsHashCode check.
             */
            return doHashCode();
        }

        public abstract SmoothingModel fromXContent(QueryParseContext parseContext) throws IOException;
>>>>>>> f354ab8e

        public abstract WordScorerFactory buildWordScorerFactory();

        /**
         * subtype specific implementation of "equals".
         */
        protected abstract boolean doEquals(SmoothingModel other);

        protected abstract int doHashCode();

        protected abstract XContentBuilder innerToXContent(XContentBuilder builder, Params params) throws IOException;
    }

    /**
     * Linear interpolation smoothing model.
     * <p>
     * See <a
     * href="http://en.wikipedia.org/wiki/N-gram#Smoothing_techniques">N-Gram
     * Smoothing</a> for details.
     * </p>
     */
    public static final class LinearInterpolation extends SmoothingModel {
        private static final String NAME = "linear";
        public static final LinearInterpolation PROTOTYPE = new LinearInterpolation(0.8, 0.1, 0.1);
        private final double trigramLambda;
        private final double bigramLambda;
        private final double unigramLambda;
        private static final ParseField PARSE_FIELD = new ParseField(NAME);
        private static final ParseField TRIGRAM_FIELD = new ParseField("trigram_lambda");
        private static final ParseField BIGRAM_FIELD = new ParseField("bigram_lambda");
        private static final ParseField UNIGRAM_FIELD = new ParseField("unigram_lambda");

        /**
         * Creates a linear interpolation smoothing model.
         *
         * Note: the lambdas must sum up to one.
         *
         * @param trigramLambda
         *            the trigram lambda
         * @param bigramLambda
         *            the bigram lambda
         * @param unigramLambda
         *            the unigram lambda
         */
        public LinearInterpolation(double trigramLambda, double bigramLambda, double unigramLambda) {
            double sum = trigramLambda + bigramLambda + unigramLambda;
            if (Math.abs(sum - 1.0) > 0.001) {
                throw new IllegalArgumentException("linear smoothing lambdas must sum to 1");
            }
            this.trigramLambda = trigramLambda;
            this.bigramLambda = bigramLambda;
            this.unigramLambda = unigramLambda;
        }

        public double getTrigramLambda() {
            return this.trigramLambda;
        }

        public double getBigramLambda() {
            return this.bigramLambda;
        }

        public double getUnigramLambda() {
            return this.unigramLambda;
        }

        @Override
        protected XContentBuilder innerToXContent(XContentBuilder builder, Params params) throws IOException {
            builder.field(TRIGRAM_FIELD.getPreferredName(), trigramLambda);
            builder.field(BIGRAM_FIELD.getPreferredName(), bigramLambda);
            builder.field(UNIGRAM_FIELD.getPreferredName(), unigramLambda);
            return builder;
        }

        @Override
        public String getWriteableName() {
            return NAME;
        }

        @Override
        public void writeTo(StreamOutput out) throws IOException {
            out.writeDouble(trigramLambda);
            out.writeDouble(bigramLambda);
            out.writeDouble(unigramLambda);
        }

        @Override
        public LinearInterpolation readFrom(StreamInput in) throws IOException {
            return new LinearInterpolation(in.readDouble(), in.readDouble(), in.readDouble());
        }

        @Override
        protected boolean doEquals(SmoothingModel other) {
            final LinearInterpolation otherModel = (LinearInterpolation) other;
            return Objects.equals(trigramLambda, otherModel.trigramLambda) &&
                    Objects.equals(bigramLambda, otherModel.bigramLambda) &&
                    Objects.equals(unigramLambda, otherModel.unigramLambda);
        }

        @Override
        protected final int doHashCode() {
            return Objects.hash(trigramLambda, bigramLambda, unigramLambda);
        }

        @Override
        public LinearInterpolation innerFromXContent(QueryParseContext parseContext) throws IOException {
            XContentParser parser = parseContext.parser();
            XContentParser.Token token;
            String fieldName = null;
            double trigramLambda = 0.0;
            double bigramLambda = 0.0;
            double unigramLambda = 0.0;
            ParseFieldMatcher matcher = parseContext.parseFieldMatcher();
            while ((token = parser.nextToken()) != Token.END_OBJECT) {
                if (token == XContentParser.Token.FIELD_NAME) {
                    fieldName = parser.currentName();
                } else if (token.isValue()) {
                    if (matcher.match(fieldName, TRIGRAM_FIELD)) {
                        trigramLambda = parser.doubleValue();
                        if (trigramLambda < 0) {
                            throw new IllegalArgumentException("trigram_lambda must be positive");
                        }
                    } else if (matcher.match(fieldName, BIGRAM_FIELD)) {
                        bigramLambda = parser.doubleValue();
                        if (bigramLambda < 0) {
                            throw new IllegalArgumentException("bigram_lambda must be positive");
                        }
                    } else if (matcher.match(fieldName, UNIGRAM_FIELD)) {
                        unigramLambda = parser.doubleValue();
                        if (unigramLambda < 0) {
                            throw new IllegalArgumentException("unigram_lambda must be positive");
                        }
                    } else {
                        throw new IllegalArgumentException(
                                "suggester[phrase][smoothing][linear] doesn't support field [" + fieldName + "]");
                    }
                } else {
                    throw new ParsingException(parser.getTokenLocation(),
                            "[" + NAME + "] unknown token [" + token + "] after [" + fieldName + "]");
                }
            }
            return new LinearInterpolation(trigramLambda, bigramLambda, unigramLambda);
        }

        @Override
        public WordScorerFactory buildWordScorerFactory() {
            return (IndexReader reader, Terms terms, String field, double realWordLikelyhood, BytesRef separator) ->
                        new LinearInterpoatingScorer(reader, terms, field, realWordLikelyhood, separator, trigramLambda, bigramLambda,
                            unigramLambda);
        }
    }

    @Override
    protected PhraseSuggestionBuilder innerFromXContent(QueryParseContext parseContext, String suggestionName) throws IOException {
        XContentParser parser = parseContext.parser();
        PhraseSuggestionBuilder suggestion = new PhraseSuggestionBuilder(suggestionName);
        ParseFieldMatcher parseFieldMatcher = parseContext.parseFieldMatcher();
        XContentParser.Token token;
        String fieldName = null;
        while ((token = parser.nextToken()) != XContentParser.Token.END_OBJECT) {
            if (token == XContentParser.Token.FIELD_NAME) {
                fieldName = parser.currentName();
            } else if (token.isValue()) {
                if (parseFieldMatcher.match(fieldName, SuggestionBuilder.ANALYZER_FIELD)) {
                    suggestion.analyzer(parser.text());
                } else if (parseFieldMatcher.match(fieldName, SuggestionBuilder.FIELDNAME_FIELD)) {
                    suggestion.field(parser.text());
                } else if (parseFieldMatcher.match(fieldName, SuggestionBuilder.SIZE_FIELD)) {
                    suggestion.size(parser.intValue());
                } else if (parseFieldMatcher.match(fieldName, SuggestionBuilder.SHARDSIZE_FIELD)) {
                    suggestion.shardSize(parser.intValue());
                } else if (parseFieldMatcher.match(fieldName, PhraseSuggestionBuilder.RWE_LIKELIHOOD_FIELD)) {
                    suggestion.realWordErrorLikelihood(parser.floatValue());
                } else if (parseFieldMatcher.match(fieldName, PhraseSuggestionBuilder.CONFIDENCE_FIELD)) {
                    suggestion.confidence(parser.floatValue());
                } else if (parseFieldMatcher.match(fieldName, PhraseSuggestionBuilder.SEPARATOR_FIELD)) {
                    suggestion.separator(parser.text());
                } else if (parseFieldMatcher.match(fieldName, PhraseSuggestionBuilder.MAXERRORS_FIELD)) {
                    suggestion.maxErrors(parser.floatValue());
                } else if (parseFieldMatcher.match(fieldName, PhraseSuggestionBuilder.GRAMSIZE_FIELD)) {
                    suggestion.gramSize(parser.intValue());
                } else if (parseFieldMatcher.match(fieldName, PhraseSuggestionBuilder.FORCE_UNIGRAM_FIELD)) {
                    suggestion.forceUnigrams(parser.booleanValue());
                } else if (parseFieldMatcher.match(fieldName, PhraseSuggestionBuilder.TOKEN_LIMIT_FIELD)) {
                    suggestion.tokenLimit(parser.intValue());
                } else {
                    throw new IllegalArgumentException("suggester[phrase] doesn't support field [" + fieldName + "]");
                }
            } else if (token == Token.START_ARRAY) {
                if (parseFieldMatcher.match(fieldName, DirectCandidateGeneratorBuilder.DIRECT_GENERATOR_FIELD)) {
                    // for now we only have a single type of generators
                    while ((token = parser.nextToken()) == Token.START_OBJECT) {
                        suggestion.addCandidateGenerator(DirectCandidateGeneratorBuilder.PROTOTYPE.fromXContent(parseContext));
                    }
                } else {
                    throw new IllegalArgumentException("suggester[phrase]  doesn't support array field [" + fieldName + "]");
                }
            } else if (token == Token.START_OBJECT) {
                if (parseFieldMatcher.match(fieldName, PhraseSuggestionBuilder.SMOOTHING_MODEL_FIELD)) {
                    ensureNoSmoothing(suggestion);
                    suggestion.smoothingModel(SmoothingModel.fromXContent(parseContext));
                } else if (parseFieldMatcher.match(fieldName, PhraseSuggestionBuilder.HIGHLIGHT_FIELD)) {
                    String preTag = null;
                    String postTag = null;
                    while ((token = parser.nextToken()) != XContentParser.Token.END_OBJECT) {
                        if (token == XContentParser.Token.FIELD_NAME) {
                            fieldName = parser.currentName();
                        } else if (token.isValue()) {
                            if (parseFieldMatcher.match(fieldName, PhraseSuggestionBuilder.PRE_TAG_FIELD)) {
                                preTag = parser.text();
                            } else if (parseFieldMatcher.match(fieldName, PhraseSuggestionBuilder.POST_TAG_FIELD)) {
                                postTag = parser.text();
                            } else {
                                throw new IllegalArgumentException(
                                    "suggester[phrase][highlight] doesn't support field [" + fieldName + "]");
                            }
                        }
                    }
                    suggestion.highlight(preTag, postTag);
                } else if (parseFieldMatcher.match(fieldName, PhraseSuggestionBuilder.COLLATE_FIELD)) {
                    while ((token = parser.nextToken()) != XContentParser.Token.END_OBJECT) {
                        if (token == XContentParser.Token.FIELD_NAME) {
                            fieldName = parser.currentName();
                        } else if (parseFieldMatcher.match(fieldName, PhraseSuggestionBuilder.COLLATE_QUERY_FIELD)) {
                            if (suggestion.collateQuery() != null) {
                                throw new IllegalArgumentException(
                                        "suggester[phrase][collate] query already set, doesn't support additional [" + fieldName + "]");
                            }
                            Template template = Template.parse(parser, parseFieldMatcher);
                            // TODO remember to compile script in build() method
                            suggestion.collateQuery(template);
                        } else if (parseFieldMatcher.match(fieldName, PhraseSuggestionBuilder.COLLATE_QUERY_PARAMS)) {
                            suggestion.collateParams(parser.map());
                        } else if (parseFieldMatcher.match(fieldName, PhraseSuggestionBuilder.COLLATE_QUERY_PRUNE)) {
                            if (parser.isBooleanValue()) {
                                suggestion.collatePrune(parser.booleanValue());
                            } else {
                                throw new IllegalArgumentException("suggester[phrase][collate] prune must be either 'true' or 'false'");
                            }
                        } else {
                            throw new IllegalArgumentException(
                                    "suggester[phrase][collate] doesn't support field [" + fieldName + "]");
                        }
                    }
                } else {
                    throw new IllegalArgumentException("suggester[phrase]  doesn't support array field [" + fieldName + "]");
                }
            } else {
                throw new IllegalArgumentException("suggester[phrase] doesn't support field [" + fieldName + "]");
            }
        }
        return suggestion;
    }

    private static void ensureNoSmoothing(PhraseSuggestionBuilder suggestion) {
        if (suggestion.smoothingModel() != null) {
            throw new IllegalArgumentException("only one smoothing model supported");
        }
    }

    @Override
    public String getWriteableName() {
        return SUGGESTION_NAME;
    }

    @Override
    public void doWriteTo(StreamOutput out) throws IOException {
        out.writeFloat(maxErrors);
        out.writeFloat(realWordErrorLikelihood);
        out.writeFloat(confidence);
        out.writeOptionalVInt(gramSize);
        boolean hasModel = model != null;
        out.writeBoolean(hasModel);
        if (hasModel) {
            out.writePhraseSuggestionSmoothingModel(model);
        }
        out.writeBoolean(forceUnigrams);
        out.writeVInt(tokenLimit);
        out.writeOptionalString(preTag);
        out.writeOptionalString(postTag);
        out.writeString(separator);
        if (collateQuery != null) {
            out.writeBoolean(true);
            collateQuery.writeTo(out);
        } else {
            out.writeBoolean(false);
        }
        out.writeMap(collateParams);
        out.writeOptionalBoolean(collatePrune);
        out.writeVInt(this.generators.size());
        for (Entry<String, List<CandidateGenerator>> entry : this.generators.entrySet()) {
            out.writeString(entry.getKey());
            List<CandidateGenerator> generatorsList = entry.getValue();
            out.writeVInt(generatorsList.size());
            for (CandidateGenerator generator : generatorsList) {
                generator.writeTo(out);
            }
        }
    }

    @Override
    public PhraseSuggestionBuilder doReadFrom(StreamInput in, String name) throws IOException {
        PhraseSuggestionBuilder builder = new PhraseSuggestionBuilder(name);
        builder.maxErrors = in.readFloat();
        builder.realWordErrorLikelihood = in.readFloat();
        builder.confidence = in.readFloat();
        builder.gramSize = in.readOptionalVInt();
        if (in.readBoolean()) {
            builder.model = in.readPhraseSuggestionSmoothingModel();
        }
        builder.forceUnigrams = in.readBoolean();
        builder.tokenLimit = in.readVInt();
        builder.preTag = in.readOptionalString();
        builder.postTag = in.readOptionalString();
        builder.separator = in.readString();
        if (in.readBoolean()) {
            builder.collateQuery = Template.readTemplate(in);
        }
        builder.collateParams = in.readMap();
        builder.collatePrune = in.readOptionalBoolean();
        int generatorsEntries = in.readVInt();
        for (int i = 0; i < generatorsEntries; i++) {
            String type = in.readString();
            int numberOfGenerators = in.readVInt();
            List<CandidateGenerator> generatorsList = new ArrayList<>(numberOfGenerators);
            for (int g = 0; g < numberOfGenerators; g++) {
                DirectCandidateGeneratorBuilder generator = DirectCandidateGeneratorBuilder.PROTOTYPE.readFrom(in);
                generatorsList.add(generator);
            }
            builder.generators.put(type, generatorsList);
        }
        return builder;
    }

    @Override
    protected boolean doEquals(PhraseSuggestionBuilder other) {
        return Objects.equals(maxErrors, other.maxErrors) &&
                Objects.equals(separator, other.separator) &&
                Objects.equals(realWordErrorLikelihood, other.realWordErrorLikelihood) &&
                Objects.equals(confidence, other.confidence) &&
                Objects.equals(generators, other.generators) &&
                Objects.equals(gramSize, other.gramSize) &&
                Objects.equals(model, other.model) &&
                Objects.equals(forceUnigrams, other.forceUnigrams) &&
                Objects.equals(tokenLimit, other.tokenLimit) &&
                Objects.equals(preTag, other.preTag) &&
                Objects.equals(postTag, other.postTag) &&
                Objects.equals(collateQuery, other.collateQuery) &&
                Objects.equals(collateParams, other.collateParams) &&
                Objects.equals(collatePrune, other.collatePrune);
    }

    @Override
    protected int doHashCode() {
        return Objects.hash(maxErrors, separator, realWordErrorLikelihood, confidence,
                generators, gramSize, model, forceUnigrams, tokenLimit, preTag, postTag,
                collateQuery, collateParams, collatePrune);
    }

    /**
     * {@link CandidateGenerator} interface.
     */
    public interface CandidateGenerator extends Writeable<CandidateGenerator>, ToXContent {
        String getType();

        CandidateGenerator fromXContent(QueryParseContext parseContext) throws IOException;
    }
}<|MERGE_RESOLUTION|>--- conflicted
+++ resolved
@@ -607,7 +607,6 @@
             return doEquals(other);
         }
 
-<<<<<<< HEAD
         public static SmoothingModel fromXContent(QueryParseContext parseContext) throws IOException {
             XContentParser parser = parseContext.parser();
             ParseFieldMatcher parseFieldMatcher = parseContext.parseFieldMatcher();
@@ -636,7 +635,7 @@
         }
 
         public abstract SmoothingModel innerFromXContent(QueryParseContext parseContext) throws IOException;
-=======
+
         @Override
         public final int hashCode() {
             /*
@@ -645,9 +644,6 @@
              */
             return doHashCode();
         }
-
-        public abstract SmoothingModel fromXContent(QueryParseContext parseContext) throws IOException;
->>>>>>> f354ab8e
 
         public abstract WordScorerFactory buildWordScorerFactory();
 
