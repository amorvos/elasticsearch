--- conflicted
+++ resolved
@@ -90,20 +90,13 @@
         builder.endArray();
         builder.endObject();
 
-<<<<<<< HEAD
-        printBoostAndQueryName(builder);
-=======
-        if (queryName != null) {
-            builder.field("_name", queryName);
-        }
         if (coerce != null) {
             builder.field("coerce", coerce);
         }
         if (ignoreMalformed != null) {
             builder.field("ignore_malformed", ignoreMalformed);
         }
->>>>>>> 34635a4b
-
+        printBoostAndQueryName(builder);
         builder.endObject();
     }
 
